import numpy as np
import ctypes
import os
import sys
import ufl
import weakref
from collections import OrderedDict, defaultdict
from ufl.classes import ReferenceGrad

from pyop2.datatypes import IntType
from pyop2 import op2
from pyop2.mpi import COMM_WORLD, dup_comm, free_comm
from pyop2.profiling import timed_function, timed_region
from pyop2.utils import as_tuple, tuplify

import firedrake.dmplex as dmplex
import firedrake.expression as expression
import firedrake.extrusion_numbering as extnum
import firedrake.extrusion_utils as eutils
import firedrake.spatialindex as spatialindex
import firedrake.utils as utils
from firedrake.interpolation import interpolate
from firedrake.logging import info_red
from firedrake.parameters import parameters
from firedrake.petsc import PETSc

from firedrake_configuration import get_config


__all__ = ['Mesh', 'ExtrudedMesh', 'SubDomainData', 'unmarked']


_cells = {
    1: {2: "interval"},
    2: {3: "triangle", 4: "quadrilateral"},
    3: {4: "tetrahedron"}
}


unmarked = -1
"""A mesh marker that selects all entities that are not explicitly marked."""


class _Facets(object):
    """Wrapper class for facet interation information on a :func:`Mesh`

    .. warning::

       The unique_markers argument **must** be the same on all processes."""
    def __init__(self, mesh, classes, kind, facet_cell, local_facet_number, markers=None,
                 unique_markers=None):

        self.mesh = mesh

        classes = as_tuple(classes, int, 3)
        self.classes = classes

        self.kind = kind
        assert kind in ["interior", "exterior"]
        if kind == "interior":
            self._rank = 2
        else:
            self._rank = 1

        self.facet_cell = facet_cell

        self.local_facet_number = local_facet_number

        # assert that markers is a proper subset of unique_markers
        if markers is not None:
            assert set(markers) <= set(unique_markers).union([unmarked]), \
                "Every marker has to be contained in unique_markers"

        self.markers = markers
        self.unique_markers = [] if unique_markers is None else unique_markers
        self._subsets = {}

    @utils.cached_property
    def set(self):
        size = self.classes
        if isinstance(self.mesh, ExtrudedMeshTopology):
            label = "%s_facets" % self.kind
            layers = self.mesh.entity_layers(1, label)
            if self.mesh.variable_layers:
                masks = extnum.facet_entity_masks(self.mesh, layers, label)
            else:
                masks = None
            base = getattr(self.mesh._base_mesh, label).set
            return op2.ExtrudedSet(base, layers=layers,
                                   masks=masks)
        return op2.Set(size, "%sFacets" % self.kind.capitalize()[:3],
                       comm=self.mesh.comm)

    @utils.cached_property
    def _null_subset(self):
        '''Empty subset for the case in which there are no facets with
        a given marker value. This is required because not all
        markers need be represented on all processors.'''

        return op2.Subset(self.set, [])

    def measure_set(self, integral_type, subdomain_id,
                    all_integer_subdomain_ids=None):
        """Return an iteration set appropriate for the requested integral type.

        :arg integral_type: The type of the integral (should be a facet measure).
        :arg subdomain_id: The subdomain of the mesh to iterate over.
             Either an integer, an iterable of integers or the special
             subdomains ``"everywhere"`` or ``"otherwise"``.
        :arg all_integer_subdomain_ids: Information to interpret the
             ``"otherwise"`` subdomain.  ``"otherwise"`` means all
             entities not explicitly enumerated by the integer
             subdomains provided here.  For example, if
             all_integer_subdomain_ids is empty, then ``"otherwise" ==
             "everywhere"``.  If it contains ``(1, 2)``, then
             ``"otherwise"`` is all entities except those marked by
             subdomains 1 and 2.

         :returns: A :class:`pyop2.Subset` for iteration.
        """
        if integral_type in ("exterior_facet_bottom",
                             "exterior_facet_top",
                             "interior_facet_horiz"):
            # these iterate over the base cell set
            return self.mesh.cell_subset(subdomain_id, all_integer_subdomain_ids)
        elif not (integral_type.startswith("exterior_") or
                  integral_type.startswith("interior_")):
            raise ValueError("Don't know how to construct measure for '%s'" % integral_type)
        if subdomain_id == "everywhere":
            return self.set
        if subdomain_id == "otherwise":
            if all_integer_subdomain_ids is None:
                return self.set
            key = ("otherwise", ) + all_integer_subdomain_ids
            try:
                return self._subsets[key]
            except KeyError:
                ids = [np.where(self.markers == sid)[0]
                       for sid in all_integer_subdomain_ids]
                to_remove = np.unique(np.concatenate(ids))
                indices = np.arange(self.set.total_size, dtype=np.int32)
                indices = np.delete(indices, to_remove)
                return self._subsets.setdefault(key, op2.Subset(self.set, indices))
        else:
            return self.subset(subdomain_id)

    def subset(self, markers):
        """Return the subset corresponding to a given marker value.

        :param markers: integer marker id or an iterable of marker ids
            (or ``None``, for an empty subset).
        """
        if self.markers is None:
            return self._null_subset
        markers = as_tuple(markers, int)
        try:
            return self._subsets[markers]
        except KeyError:
            # check that the given markers are valid
            valid_markers = set([unmarked]).union(self.unique_markers)
            if len(set(markers).difference(valid_markers)) > 0:
                invalid = set(markers).difference(valid_markers)
                raise LookupError("{0} are not a valid markers (not in {1})".format(invalid, self.unique_markers))

            # build a list of indices corresponding to the subsets selected by
            # markers
            indices = np.concatenate([np.nonzero(self.markers == i)[0]
                                      for i in markers])
            return self._subsets.setdefault(markers, op2.Subset(self.set, indices))

    @utils.cached_property
    def local_facet_dat(self):
        """Dat indicating which local facet of each adjacent
        cell corresponds to the current facet."""

        return op2.Dat(op2.DataSet(self.set, self._rank), self.local_facet_number,
                       np.uintc, "%s_%s_local_facet_number" % (self.mesh.name, self.kind))

    @utils.cached_property
    def facet_cell_map(self):
        """Map from facets to cells."""
        return op2.Map(self.set, self.mesh.cell_set, self._rank, self.facet_cell,
                       "facet_to_cell_map")


def _from_gmsh(filename, comm=None):
    """Read a Gmsh .msh file from `filename`.

    :kwarg comm: Optional communicator to build the mesh on (defaults to
        COMM_WORLD).
    """
    comm = comm or COMM_WORLD
    # Create a read-only PETSc.Viewer
    gmsh_viewer = PETSc.Viewer().create(comm=comm)
    gmsh_viewer.setType("ascii")
    gmsh_viewer.setFileMode("r")
    gmsh_viewer.setFileName(filename)
    gmsh_plex = PETSc.DMPlex().createGmsh(gmsh_viewer, comm=comm)

    return gmsh_plex


def _from_exodus(filename, comm):
    """Read an Exodus .e or .exo file from `filename`.

    :arg comm: communicator to build the mesh on.
    """
    plex = PETSc.DMPlex().createExodusFromFile(filename, comm=comm)

    return plex


def _from_cgns(filename, comm):
    """Read a CGNS .cgns file from `filename`.

    :arg comm: communicator to build the mesh on.
    """
    plex = PETSc.DMPlex().createCGNSFromFile(filename, comm=comm)
    return plex


def _from_triangle(filename, dim, comm):
    """Read a set of triangle mesh files from `filename`.

    :arg dim: The embedding dimension.
    :arg comm: communicator to build the mesh on.
    """
    basename, ext = os.path.splitext(filename)

    comm = dup_comm(comm)
    if comm.rank == 0:
        try:
            facetfile = open(basename+".face")
            tdim = 3
        except:
            try:
                facetfile = open(basename+".edge")
                tdim = 2
            except:
                facetfile = None
                tdim = 1
        if dim is None:
            dim = tdim
        comm.bcast(tdim, root=0)

        with open(basename+".node") as nodefile:
            header = np.fromfile(nodefile, dtype=np.int32, count=2, sep=' ')
            nodecount = header[0]
            nodedim = header[1]
            assert nodedim == dim
            coordinates = np.loadtxt(nodefile, usecols=list(range(1, dim+1)), skiprows=1, dtype=np.double)
            assert nodecount == coordinates.shape[0]

        with open(basename+".ele") as elefile:
            header = np.fromfile(elefile, dtype=np.int32, count=2, sep=' ')
            elecount = header[0]
            eledim = header[1]
            eles = np.loadtxt(elefile, usecols=list(range(1, eledim+1)), dtype=np.int32, skiprows=1)
            assert elecount == eles.shape[0]

        cells = list(map(lambda c: c-1, eles))
    else:
        tdim = comm.bcast(None, root=0)
        cells = None
        coordinates = None
    plex = _from_cell_list(tdim, cells, coordinates, comm=comm)

    # Apply boundary IDs
    if comm.rank == 0:
        facets = None
        try:
            header = np.fromfile(facetfile, dtype=np.int32, count=2, sep=' ')
            edgecount = header[0]
            facets = np.loadtxt(facetfile, usecols=list(range(1, tdim+2)), dtype=np.int32, skiprows=0)
            assert edgecount == facets.shape[0]
        finally:
            facetfile.close()

        if facets is not None:
            vStart, vEnd = plex.getDepthStratum(0)   # vertices
            for facet in facets:
                bid = facet[-1]
                vertices = list(map(lambda v: v + vStart - 1, facet[:-1]))
                join = plex.getJoin(vertices)
                plex.setLabelValue(dmplex.FACE_SETS_LABEL, join[0], bid)

    free_comm(comm)
    return plex


def _from_cell_list(dim, cells, coords, comm):
    """
    Create a DMPlex from a list of cells and coords.

    :arg dim: The topological dimension of the mesh
    :arg cells: The vertices of each cell
    :arg coords: The coordinates of each vertex
    :arg comm: communicator to build the mesh on.
    """
    comm = dup_comm(comm)
    # These types are /correct/, DMPlexCreateFromCellList wants int
    # and double (not PetscInt, PetscReal).
    if comm.rank == 0:
        cells = np.asarray(cells, dtype=np.int32)
        coords = np.asarray(coords, dtype=np.double)
        comm.bcast(cells.shape, root=0)
        comm.bcast(coords.shape, root=0)
        # Provide the actual data on rank 0.
        plex = PETSc.DMPlex().createFromCellList(dim, cells, coords, comm=comm)
    else:
        cell_shape = list(comm.bcast(None, root=0))
        coord_shape = list(comm.bcast(None, root=0))
        cell_shape[0] = 0
        coord_shape[0] = 0
        # Provide empty plex on other ranks
        # A subsequent call to plex.distribute() takes care of parallel partitioning
        plex = PETSc.DMPlex().createFromCellList(dim,
                                                 np.zeros(cell_shape, dtype=np.int32),
                                                 np.zeros(coord_shape, dtype=np.double),
                                                 comm=comm)
    free_comm(comm)
    return plex


class MeshTopology(object):
    """A representation of mesh topology."""

    @timed_function("CreateMesh")
    def __init__(self, plex, name, reorder, distribute):
        """Half-initialise a mesh topology.

        :arg plex: :class:`DMPlex` representing the mesh topology
        :arg name: name of the mesh
        :arg reorder: whether to reorder the mesh (bool)
        :arg distribute: whether to distribute the mesh to parallel processes
        """
        # Do some validation of the input mesh
        dmplex.validate_mesh(plex)
        utils._init()

        self._plex = plex
        self.name = name
        self.comm = dup_comm(plex.comm.tompi4py())

        # A cache of shared function space data on this mesh
        self._shared_data_cache = defaultdict(dict)

        # Cell subsets for integration over subregions
        self._subsets = {}
        # Mark exterior and interior facets
        # Note.  This must come before distribution, because otherwise
        # DMPlex will consider facets on the domain boundary to be
        # exterior, which is wrong.
        label_boundary = (self.comm.size == 1) or distribute
        dmplex.label_facets(plex, label_boundary=label_boundary)

        # Distribute the dm to all ranks
        if self.comm.size > 1 and distribute:
            # We distribute with overlap zero, in case we're going to
            # refine this mesh in parallel.  Later, when we actually use
            # it, we grow the halo.
            partitioner = plex.getPartitioner()
            if IntType.itemsize == 8:
                # Default to Parmetis on 64bit ints (Chaco is 32 bit int only)
                partitioner.setType(partitioner.Type.PARMETIS)
            try:
                sizes, points = distribute
                partitioner.setType(partitioner.Type.SHELL)
                partitioner.setShellPartition(self.comm.size, sizes, points)
            except TypeError:
                pass
            partitioner.setFromOptions()
            plex.distribute(overlap=0)

        dim = plex.getDimension()

        cStart, cEnd = plex.getHeightStratum(0)  # cells
        if cStart == cEnd:
            raise RuntimeError("Mesh must have at least one cell on every process")
        cell_nfacets = plex.getConeSize(cStart)

        self._grown_halos = False
        self._ufl_cell = ufl.Cell(_cells[dim][cell_nfacets])

        def callback(self):
            """Finish initialisation."""
            del self._callback
            if self.comm.size > 1 and distribute:
                dmplex.set_adjacency_callback(self._plex)
                self._plex.distributeOverlap(1)
                dmplex.clear_adjacency_callback(self._plex)
            self._grown_halos = True

            if reorder:
                with timed_region("Mesh: reorder"):
                    old_to_new = self._plex.getOrdering(PETSc.Mat.OrderingType.RCM).indices
                    reordering = np.empty_like(old_to_new)
                    reordering[old_to_new] = np.arange(old_to_new.size, dtype=old_to_new.dtype)
            else:
                # No reordering
                reordering = None
            self._did_reordering = bool(reorder)

            # Mark OP2 entities and derive the resulting Plex renumbering
            with timed_region("Mesh: numbering"):
                dmplex.mark_entity_classes(self._plex)
                self._entity_classes = dmplex.get_entity_classes(self._plex).astype(int)
                self._plex_renumbering = dmplex.plex_renumbering(self._plex,
                                                                 self._entity_classes,
                                                                 reordering)

                # Derive a cell numbering from the Plex renumbering
                entity_dofs = np.zeros(dim+1, dtype=IntType)
                entity_dofs[-1] = 1

                self._cell_numbering = self.create_section(entity_dofs)
                entity_dofs[:] = 0
                entity_dofs[0] = 1
                self._vertex_numbering = self.create_section(entity_dofs)

                entity_dofs[:] = 0
                entity_dofs[-2] = 1
                facet_numbering = self.create_section(entity_dofs)
                self._facet_ordering = dmplex.get_facet_ordering(self._plex, facet_numbering)
        self._callback = callback

    layers = None
    """No layers on unstructured mesh"""

    variable_layers = False
    """No variable layers on unstructured mesh"""

    def mpi_comm(self):
        """The MPI communicator this mesh is built on (an mpi4py object)."""
        return self.comm

    @timed_function("CreateMesh")
    def init(self):
        """Finish the initialisation of the mesh."""
        if hasattr(self, '_callback'):
            self._callback(self)

    @property
    def topology(self):
        """The underlying mesh topology object."""
        return self

    @property
    def topological(self):
        """Alias of topology.

        This is to ensure consistent naming for some multigrid codes."""
        return self

    def ufl_cell(self):
        """The UFL :class:`~ufl.classes.Cell` associated with the mesh."""
        return self._ufl_cell

    @utils.cached_property
    def cell_closure(self):
        """2D array of ordered cell closures

        Each row contains ordered cell entities for a cell, one row per cell.
        """
        plex = self._plex
        dim = plex.getDimension()

        # Cell numbering and global vertex numbering
        cell_numbering = self._cell_numbering
        vertex_numbering = self._vertex_numbering.createGlobalSection(plex.getPointSF())

        cell = self.ufl_cell()
        if cell.is_simplex():
            # Simplex mesh
            cStart, cEnd = plex.getHeightStratum(0)
            a_closure = plex.getTransitiveClosure(cStart)[0]

            entity_per_cell = np.zeros(dim + 1, dtype=IntType)
            for dim in range(dim + 1):
                start, end = plex.getDepthStratum(dim)
                entity_per_cell[dim] = sum(map(lambda idx: start <= idx < end,
                                               a_closure))

            return dmplex.closure_ordering(plex, vertex_numbering,
                                           cell_numbering, entity_per_cell)

        elif cell.cellname() == "quadrilateral":
            from firedrake.citations import Citations
            Citations().register("Homolya2016")
            Citations().register("McRae2016")
            # Quadrilateral mesh
            cell_ranks = dmplex.get_cell_remote_ranks(plex)

            facet_orientations = dmplex.quadrilateral_facet_orientations(
                plex, vertex_numbering, cell_ranks)

            cell_orientations = dmplex.orientations_facet2cell(
                plex, vertex_numbering, cell_ranks,
                facet_orientations, cell_numbering)

            dmplex.exchange_cell_orientations(plex,
                                              cell_numbering,
                                              cell_orientations)

            return dmplex.quadrilateral_closure_ordering(
                plex, vertex_numbering, cell_numbering, cell_orientations)

        else:
            raise NotImplementedError("Cell type '%s' not supported." % cell)

    def _facets(self, kind):
        if kind not in ["interior", "exterior"]:
            raise ValueError("Unknown facet type '%s'" % kind)

        dm = self._plex
        facets, classes = dmplex.get_facets_by_class(dm, (kind + "_facets").encode(),
                                                     self._facet_ordering)
        label = dmplex.FACE_SETS_LABEL
        if dm.hasLabel(label):
            from mpi4py import MPI
            markers = dmplex.get_facet_markers(dm, facets)
            local_markers = set(dm.getLabelIdIS(label).indices)

            def merge_ids(x, y, datatype):
                return x.union(y)

            op = MPI.Op.Create(merge_ids, commute=True)

            unique_markers = np.asarray(sorted(self.comm.allreduce(local_markers, op=op)),
                                        dtype=IntType)
            op.Free()
        else:
            markers = None
            unique_markers = None

        local_facet_number, facet_cell = \
            dmplex.facet_numbering(dm, kind, facets,
                                   self._cell_numbering,
                                   self.cell_closure)

        return _Facets(self, classes, kind,
                       facet_cell, local_facet_number,
                       markers, unique_markers=unique_markers)

    @utils.cached_property
    def exterior_facets(self):
        return self._facets("exterior")

    @utils.cached_property
    def interior_facets(self):
        return self._facets("interior")

    @utils.cached_property
    def cell_to_facets(self):
        """Return a :class:`op2.Dat` that maps from a cell index to the local
        facet types on each cell.

        The i-th local facet is exterior if the value of this array is :data:`0`
        and interior if the value is :data:`1`.
        """
        cell_facets = dmplex.cell_facet_labeling(self._plex,
                                                 self._cell_numbering,
                                                 self.cell_closure)
        nfacet = cell_facets.shape[1]
        return op2.Dat(self.cell_set**nfacet, cell_facets, dtype=cell_facets.dtype,
                       name="cell-to-local-facet-dat")

    def create_section(self, nodes_per_entity):
        """Create a PETSc Section describing a function space.

        :arg nodes_per_entity: number of function space nodes per topological entity.
        :returns: a new PETSc Section.
        """
        return dmplex.create_section(self, nodes_per_entity)

    def node_classes(self, nodes_per_entity):
        """Compute node classes given nodes per entity.

        :arg nodes_per_entity: number of function space nodes per topological entity.
        :returns: the number of nodes in each of core, owned, and ghost classes.
        """
        return tuple(np.dot(nodes_per_entity, self._entity_classes))

    def make_cell_node_list(self, global_numbering, entity_dofs, offsets):
        """Builds the DoF mapping.

        :arg global_numbering: Section describing the global DoF numbering
        :arg entity_dofs: FInAT element entity DoFs
        :arg offsets: layer offsets for each entity dof (may be None).
        """
        return dmplex.get_cell_nodes(self, global_numbering,
                                     entity_dofs, offsets)

    def make_dofs_per_plex_entity(self, entity_dofs):
        """Returns the number of DoFs per plex entity for each stratum,
        i.e. [#dofs / plex vertices, #dofs / plex edges, ...].

        :arg entity_dofs: FInAT element entity DoFs
        """
        return [len(entity_dofs[d][0]) for d in sorted(entity_dofs)]

    def make_offset(self, entity_dofs, ndofs):
        """Returns None (only for extruded use)."""
        return None

    def _order_data_by_cell_index(self, column_list, cell_data):
        return cell_data[column_list]

    def cell_orientations(self):
        """Return the orientation of each cell in the mesh.

        Use :func:`init_cell_orientations` on the mesh *geometry* to initialise."""
        if not hasattr(self, '_cell_orientations'):
            raise RuntimeError("No cell orientations found, did you forget to call init_cell_orientations?")
        return self._cell_orientations

    def num_cells(self):
        cStart, cEnd = self._plex.getHeightStratum(0)
        return cEnd - cStart

    def num_facets(self):
        fStart, fEnd = self._plex.getHeightStratum(1)
        return fEnd - fStart

    def num_faces(self):
        fStart, fEnd = self._plex.getDepthStratum(2)
        return fEnd - fStart

    def num_edges(self):
        eStart, eEnd = self._plex.getDepthStratum(1)
        return eEnd - eStart

    def num_vertices(self):
        vStart, vEnd = self._plex.getDepthStratum(0)
        return vEnd - vStart

    def num_entities(self, d):
        eStart, eEnd = self._plex.getDepthStratum(d)
        return eEnd - eStart

    def size(self, d):
        return self.num_entities(d)

    def cell_dimension(self):
        """Returns the cell dimension."""
        return self.ufl_cell().topological_dimension()

    def facet_dimension(self):
        """Returns the facet dimension."""
        # Facets have co-dimension 1
        return self.ufl_cell().topological_dimension() - 1

    @utils.cached_property
    def cell_set(self):
        size = list(self._entity_classes[self.cell_dimension(), :])
        return op2.Set(size, "Cells", comm=self.comm)

    def cell_subset(self, subdomain_id, all_integer_subdomain_ids=None):
        """Return a subset over cells with the given subdomain_id.

        :arg subdomain_id: The subdomain of the mesh to iterate over.
             Either an integer, an iterable of integers or the special
             subdomains ``"everywhere"`` or ``"otherwise"``.
        :arg all_integer_subdomain_ids: Information to interpret the
             ``"otherwise"`` subdomain.  ``"otherwise"`` means all
             entities not explicitly enumerated by the integer
             subdomains provided here.  For example, if
             all_integer_subdomain_ids is empty, then ``"otherwise" ==
             "everywhere"``.  If it contains ``(1, 2)``, then
             ``"otherwise"`` is all entities except those marked by
             subdomains 1 and 2.

         :returns: A :class:`pyop2.Subset` for iteration.
        """
        if subdomain_id == "everywhere":
            return self.cell_set
        if subdomain_id == "otherwise":
            if all_integer_subdomain_ids is None:
                return self.cell_set
            key = ("otherwise", ) + all_integer_subdomain_ids
        else:
            key = subdomain_id
        try:
            return self._subsets[key]
        except KeyError:
            if subdomain_id == "otherwise":
                ids = tuple(dmplex.get_cell_markers(self._plex,
                                                    self._cell_numbering,
                                                    sid)
                            for sid in all_integer_subdomain_ids)
                to_remove = np.unique(np.concatenate(ids))
                indices = np.arange(self.cell_set.total_size, dtype=IntType)
                indices = np.delete(indices, to_remove)
            else:
                indices = dmplex.get_cell_markers(self._plex,
                                                  self._cell_numbering,
                                                  subdomain_id)
            return self._subsets.setdefault(key, op2.Subset(self.cell_set, indices))

    def measure_set(self, integral_type, subdomain_id,
                    all_integer_subdomain_ids=None):
        """Return an iteration set appropriate for the requested integral type.

        :arg integral_type: The type of the integral (should be a valid UFL measure).
        :arg subdomain_id: The subdomain of the mesh to iterate over.
             Either an integer, an iterable of integers or the special
             subdomains ``"everywhere"`` or ``"otherwise"``.
        :arg all_integer_subdomain_ids: Information to interpret the
             ``"otherwise"`` subdomain.  ``"otherwise"`` means all
             entities not explicitly enumerated by the integer
             subdomains provided here.  For example, if
             all_integer_subdomain_ids is empty, then ``"otherwise" ==
             "everywhere"``.  If it contains ``(1, 2)``, then
             ``"otherwise"`` is all entities except those marked by
             subdomains 1 and 2.  This should be a dict mapping
             ``integral_type`` to the explicitly enumerated subdomain ids.

         :returns: A :class:`pyop2.Subset` for iteration.
        """
        if all_integer_subdomain_ids is not None:
            all_integer_subdomain_ids = all_integer_subdomain_ids.get(integral_type, None)
        if integral_type == "cell":
            return self.cell_subset(subdomain_id, all_integer_subdomain_ids)
        elif integral_type in ("exterior_facet", "exterior_facet_vert",
                               "exterior_facet_top", "exterior_facet_bottom"):
            return self.exterior_facets.measure_set(integral_type, subdomain_id,
                                                    all_integer_subdomain_ids)
        elif integral_type in ("interior_facet", "interior_facet_vert",
                               "interior_facet_horiz"):
            return self.interior_facets.measure_set(integral_type, subdomain_id,
                                                    all_integer_subdomain_ids)
        else:
            raise ValueError("Unknown integral type '%s'" % integral_type)


class ExtrudedMeshTopology(MeshTopology):
    """Representation of an extruded mesh topology."""

    def __init__(self, mesh, layers):
        """Build an extruded mesh topology from an input mesh topology

        :arg mesh:           the unstructured base mesh topology
        :arg layers:         number of extruded cell layers in the "vertical"
                             direction.
        """
        from firedrake.citations import Citations
        Citations().register("McRae2016")
        Citations().register("Bercea2016")
        # A cache of shared function space data on this mesh
        self._shared_data_cache = defaultdict(dict)

        mesh.init()
        self._base_mesh = mesh
        self.comm = mesh.comm
        # TODO: These attributes are copied so that FunctionSpaceBase can
        # access them directly.  Eventually we would want a better refactoring
        # of responsibilities between mesh and function space.
        self._plex = mesh._plex
        self._plex_renumbering = mesh._plex_renumbering
        self._cell_numbering = mesh._cell_numbering
        self._entity_classes = mesh._entity_classes
        self._subsets = {}
        self._ufl_cell = ufl.TensorProductCell(mesh.ufl_cell(), ufl.interval)
        if layers.shape:
            self.variable_layers = True
            extents = extnum.layer_extents(self._plex,
                                           self._cell_numbering,
                                           layers)
            if np.any(extents[:, 3] - extents[:, 2] <= 0):
                raise NotImplementedError("Vertically disconnected cells unsupported")
            self.layer_extents = extents
            """The layer extents for all mesh points.

            For variable layers, the layer extent does not match those for cells.
            A numpy array of layer extents (in PyOP2 format
            :math:`[start, stop)`), of shape ``(num_mesh_points, 4)`` where
            the first two extents are used for allocation and the last
            two for iteration.
            """
            masks = extnum.cell_entity_masks(self)
        else:
            self.variable_layers = False
            masks = None
        self.cell_set = op2.ExtrudedSet(mesh.cell_set, layers=layers, masks=masks)

    @property
    def name(self):
        return self._base_mesh.name

    @property
    def cell_closure(self):
        """2D array of ordered cell closures

        Each row contains ordered cell entities for a cell, one row per cell.
        """
        return self._base_mesh.cell_closure

    def _facets(self, kind):
        if kind not in ["interior", "exterior"]:
            raise ValueError("Unknown facet type '%s'" % kind)
        base = getattr(self._base_mesh, "%s_facets" % kind)
        return _Facets(self, base.classes,
                       kind,
                       base.facet_cell,
                       base.local_facet_number,
                       markers=base.markers,
                       unique_markers=base.unique_markers)

    def make_cell_node_list(self, global_numbering, entity_dofs, offsets):
        """Builds the DoF mapping.

        :arg global_numbering: Section describing the global DoF numbering
        :arg entity_dofs: FInAT element entity DoFs
        :arg offsets: layer offsets for each entity dof.
        """
        entity_dofs = eutils.flat_entity_dofs(entity_dofs)
        return super().make_cell_node_list(global_numbering, entity_dofs, offsets)

    def make_dofs_per_plex_entity(self, entity_dofs):
        """Returns the number of DoFs per plex entity for each stratum,
        i.e. [#dofs / plex vertices, #dofs / plex edges, ...].

        each entry is a 2-tuple giving the number of dofs on, and
        above the given plex entity.

        :arg entity_dofs: FInAT element entity DoFs

        """
        dofs_per_entity = np.zeros((1 + self._base_mesh.cell_dimension(), 2), dtype=IntType)
        for (b, v), entities in entity_dofs.items():
            dofs_per_entity[b, v] += len(entities[0])
        return tuplify(dofs_per_entity)

    def node_classes(self, nodes_per_entity):
        """Compute node classes given nodes per entity.

        :arg nodes_per_entity: number of function space nodes per topological entity.
        :returns: the number of nodes in each of core, owned, and ghost classes.
        """
        if self.variable_layers:
            return extnum.node_classes(self, nodes_per_entity)
        else:
            nodes = np.asarray(nodes_per_entity)
            nodes_per_entity = sum(nodes[:, i]*(self.layers - i) for i in range(2))
            return super(ExtrudedMeshTopology, self).node_classes(nodes_per_entity)

    def make_offset(self, entity_dofs, ndofs):
        """Returns the offset between the neighbouring cells of a
        column for each DoF.

        :arg entity_dofs: FInAT element entity DoFs
        :arg ndofs: number of DoFs in the FInAT element
        """
        entity_offset = [0] * (1 + self._base_mesh.cell_dimension())
        for (b, v), entities in entity_dofs.items():
            entity_offset[b] += len(entities[0])

        dof_offset = np.zeros(ndofs, dtype=IntType)
        for (b, v), entities in entity_dofs.items():
            for dof_indices in entities.values():
                for i in dof_indices:
                    dof_offset[i] = entity_offset[b]
        return dof_offset

    @utils.cached_property
    def layers(self):
        """Return the number of layers of the extruded mesh
        represented by the number of occurences of the base mesh."""
        if self.variable_layers:
            raise ValueError("Can't ask for mesh layers with variable layers")
        else:
            return self.cell_set.layers

    def entity_layers(self, height, label=None):
        """Return the number of layers on each entity of a given plex
        height.

        :arg height: The height of the entity to compute the number of
           layers (0 -> cells, 1 -> facets, etc...)
        :arg label: An optional label name used to select points of
           the given height (if None, then all points are used).
        :returns: a numpy array of the number of layers on the asked
           for entities (or a single layer number for the constant
           layer case).
        """
        if self.variable_layers:
            return extnum.entity_layers(self, height, label)
        else:
            return self.cell_set.layers

    def cell_dimension(self):
        """Returns the cell dimension."""
        return (self._base_mesh.cell_dimension(), 1)

    def facet_dimension(self):
        """Returns the facet dimension.

        .. note::

            This only returns the dimension of the "side" (vertical) facets,
            not the "top" or "bottom" (horizontal) facets.

        """
        return (self._base_mesh.facet_dimension(), 1)

    def _order_data_by_cell_index(self, column_list, cell_data):
        cell_list = []
        for col in column_list:
            cell_list += list(range(col, col + (self.layers - 1)))
        return cell_data[cell_list]


class MeshGeometry(ufl.Mesh):
    """A representation of mesh topology and geometry."""

    def __new__(cls, element):
        """Create mesh geometry object."""
        utils._init()
        mesh = super(MeshGeometry, cls).__new__(cls)
        mesh.uid = utils._new_uid()
        assert isinstance(element, ufl.FiniteElementBase)
        ufl.Mesh.__init__(mesh, element, ufl_id=mesh.uid)
        return mesh

    def __init__(self, coordinates):
        """Initialise a mesh geometry from coordinates.

        :arg coordinates: a coordinateless function containing the coordinates
        """
        # Direct link to topology
        self._topology = coordinates.function_space().mesh()

        # Cache mesh object on the coordinateless coordinates function
        coordinates._as_mesh_geometry = weakref.ref(self)

        self._coordinates = coordinates

    def init(self):
        """Finish the initialisation of the mesh.  Most of the time
        this is carried out automatically, however, in some cases (for
        example accessing a property of the mesh directly after
        constructing it) you need to call this manually."""
        if hasattr(self, '_callback'):
            self._callback(self)

    @property
    def topology(self):
        """The underlying mesh topology object."""
        return self._topology

    @property
    def topological(self):
        """Alias of topology.

        This is to ensure consistent naming for some multigrid codes."""
        return self._topology

    @utils.cached_property
    def _coordinates_function(self):
        """The :class:`.Function` containing the coordinates of this mesh."""
        import firedrake.functionspaceimpl as functionspaceimpl
        import firedrake.function as function
        self.init()

        coordinates_fs = self._coordinates.function_space()
        V = functionspaceimpl.WithGeometry(coordinates_fs, self)
        f = function.Function(V, val=self._coordinates)
        return f

    @property
    def coordinates(self):
        """The :class:`.Function` containing the coordinates of this mesh."""
        return self._coordinates_function

    @coordinates.setter
    def coordinates(self, value):
        message = """Cannot re-assign the coordinates.

You are free to change the coordinate values, but if you need a
different coordinate function space, use Mesh(f) to create a new mesh
object whose coordinates are f's values.  (This will not copy the
values from f.)"""

        raise AttributeError(message)

    def clear_spatial_index(self):
        """Reset the :attr:`spatial_index` on this mesh geometry.

        Use this if you move the mesh (for example by reassigning to
        the coordinate field)."""
        try:
            del self.spatial_index
        except AttributeError:
            pass

    @utils.cached_property
    def spatial_index(self):
        """Spatial index to quickly find which cell contains a given point."""

        from firedrake import function, functionspace
        from firedrake.parloops import par_loop, READ, RW

        gdim = self.ufl_cell().geometric_dimension()
        if gdim <= 1:
            info_red("libspatialindex does not support 1-dimension, falling back on brute force.")
            return None

        # Calculate the bounding boxes for all cells by running a kernel
        V = functionspace.VectorFunctionSpace(self, "DG", 0, dim=gdim)
        coords_min = function.Function(V)
        coords_max = function.Function(V)

        coords_min.dat.data.fill(np.inf)
        coords_max.dat.data.fill(-np.inf)

        kernel = """
    for (int d = 0; d < gdim; d++) {
        for (int i = 0; i < nodes_per_cell; i++) {
            f_min[0][d] = fmin(f_min[0][d], f[i][d]);
            f_max[0][d] = fmax(f_max[0][d], f[i][d]);
        }
    }
"""

        cell_node_list = self.coordinates.function_space().cell_node_list
        nodes_per_cell = len(cell_node_list[0])

        kernel = kernel.replace("gdim", str(gdim))
        kernel = kernel.replace("nodes_per_cell", str(nodes_per_cell))

        par_loop(kernel, ufl.dx, {'f': (self.coordinates, READ),
                                  'f_min': (coords_min, RW),
                                  'f_max': (coords_max, RW)})

        # Reorder bounding boxes according to the cell indices we use
        column_list = V.cell_node_list.reshape(-1)
        coords_min = self._order_data_by_cell_index(column_list, coords_min.dat.data_ro_with_halos)
        coords_max = self._order_data_by_cell_index(column_list, coords_max.dat.data_ro_with_halos)

        # Build spatial index
        return spatialindex.from_regions(coords_min, coords_max)

    def locate_cell(self, x, tolerance=None):
        """Locate cell containg given point.

        :arg x: point coordinates
        :kwarg tolerance: for checking if a point is in a cell.
        :returns: cell number (int), or None (if the point is not in the domain)
        """
<<<<<<< HEAD
        if self.variable_layers:
            raise NotImplementedError("Cell location not implemented for variable layers")
        x = np.asarray(x, dtype=np.float)
=======
        type_ = np.complex128 if get_config()["options"]["complex"] else np.float
        x = np.asarray(x, dtype=type_)
>>>>>>> 7b172398
        cell = self._c_locator(tolerance=tolerance)(self.coordinates._ctypes,
                                                    x.ctypes.data_as(ctypes.POINTER(ctypes.c_double)))
        if cell == -1:
            return None
        else:
            return cell

    def _c_locator(self, tolerance=None):
        from pyop2 import compilation
        from pyop2.utils import get_petsc_dir
        import firedrake.function as function
        import firedrake.pointquery_utils as pq_utils

        cache = self.__dict__.setdefault("_c_locator_cache", {})
        try:
            return cache[tolerance]
        except KeyError:
            src = pq_utils.src_locate_cell(self, tolerance=tolerance)
            src += """
    int locator(struct Function *f, double *x)
    {
        struct ReferenceCoords reference_coords;
        return locate_cell(f, x, %(geometric_dimension)d, &to_reference_coords, &reference_coords);
    }
    """ % dict(geometric_dimension=self.geometric_dimension())

            locator = compilation.load(src, "c", "locator",
                                       cppargs=["-I%s" % os.path.dirname(__file__),
                                                "-I%s/include" % sys.prefix] +
                                       ["-I%s/include" % d for d in get_petsc_dir()],
                                       ldargs=["-L%s/lib" % sys.prefix,
                                               "-lspatialindex_c",
                                               "-Wl,-rpath,%s/lib" % sys.prefix])

            locator.argtypes = [ctypes.POINTER(function._CFunction),
                                ctypes.POINTER(ctypes.c_double)]
            locator.restype = ctypes.c_int
            return cache.setdefault(tolerance, locator)

    def init_cell_orientations(self, expr):
        """Compute and initialise :attr:`cell_orientations` relative to a specified orientation.

        :arg expr: an :class:`.Expression` evaluated to produce a
             reference normal direction.

        """
        import firedrake.function as function
        import firedrake.functionspace as functionspace

        if self.ufl_cell() not in (ufl.Cell('triangle', 3),
                                   ufl.Cell("quadrilateral", 3),
                                   ufl.TensorProductCell(ufl.Cell('interval'), ufl.Cell('interval'),
                                                         geometric_dimension=3)):
            raise NotImplementedError('Only implemented for triangles and quadrilaterals embedded in 3d')

        if hasattr(self.topology, '_cell_orientations'):
            raise RuntimeError("init_cell_orientations already called, did you mean to do so again?")

        if isinstance(expr, expression.Expression):
            if expr.value_shape()[0] != 3:
                raise NotImplementedError('Only implemented for 3-vectors')

            expr = interpolate(expr, functionspace.VectorFunctionSpace(self, 'DG', 0))
        elif isinstance(expr, ufl.classes.Expr):
            if expr.ufl_shape != (3,):
                raise NotImplementedError('Only implemented for 3-vectors')
        else:
            raise TypeError("UFL expression or Expression object expected!")

        fs = functionspace.FunctionSpace(self, 'DG', 0)
        x = ufl.SpatialCoordinate(self)
        f = function.Function(fs)
        f.interpolate(ufl.dot(expr, ufl.cross(ReferenceGrad(x)[:, 0], ReferenceGrad(x)[:, 1])))

        cell_orientations = function.Function(fs, name="cell_orientations", dtype=np.int32)
        cell_orientations.dat.data[:] = (f.dat.data_ro < 0)
        self.topology._cell_orientations = cell_orientations

    def __getattr__(self, name):
        return getattr(self._topology, name)

    def __dir__(self):
        current = super(MeshGeometry, self).__dir__()
        return list(OrderedDict.fromkeys(dir(self._topology) + current))


def make_mesh_from_coordinates(coordinates):
    """Given a coordinate field build a new mesh, using said coordinate field.

    :arg coordinates: A :class:`~.Function`.
    """
    if hasattr(coordinates, '_as_mesh_geometry'):
        mesh = coordinates._as_mesh_geometry()
        if mesh is not None:
            return mesh

    V = coordinates.function_space()
    element = coordinates.ufl_element()
    if V.rank != 1 or len(element.value_shape()) != 1:
        raise ValueError("Coordinates must be from a rank-1 FunctionSpace with rank-1 value_shape.")
    assert V.mesh().ufl_cell().topological_dimension() <= V.value_size
    # Build coordinate element
    element = coordinates.ufl_element()
    cell = element.cell().reconstruct(geometric_dimension=V.value_size)
    element = element.reconstruct(cell=cell)

    mesh = MeshGeometry.__new__(MeshGeometry, element)
    mesh.__init__(coordinates)
    return mesh


@timed_function("CreateMesh")
def Mesh(meshfile, **kwargs):
    """Construct a mesh object.

    Meshes may either be created by reading from a mesh file, or by
    providing a PETSc DMPlex object defining the mesh topology.

    :param meshfile: Mesh file name (or DMPlex object) defining
           mesh topology.  See below for details on supported mesh
           formats.
    :param dim: optional specification of the geometric dimension
           of the mesh (ignored if not reading from mesh file).
           If not supplied the geometric dimension is deduced from
           the topological dimension of entities in the mesh.
    :param reorder: optional flag indicating whether to reorder
           meshes for better cache locality.  If not supplied the
           default value in ``parameters["reorder_meshes"]``
           is used.
    :param distribute: should the mesh be distributed.  May be
           ``None`` (use the default choice), ``False`` (do not)
           ``True`` (do), or a 2-tuple that specifies a partitioning
           of the cells (only really useful for debugging).
    :param comm: the communicator to use when creating the mesh.  If
           not supplied, then the mesh will be created on COMM_WORLD.
           Ignored if ``meshfile`` is a DMPlex object (in which case
           the communicator will be taken from there).

    When the mesh is read from a file the following mesh formats
    are supported (determined, case insensitively, from the
    filename extension):

    * GMSH: with extension `.msh`
    * Exodus: with extension `.e`, `.exo`
    * CGNS: with extension `.cgns`
    * Triangle: with extension `.node`

    .. note::

        When the mesh is created directly from a DMPlex object,
        the ``dim`` parameter is ignored (the DMPlex already
        knows its geometric and topological dimensions).

    """
    import firedrake.functionspace as functionspace
    import firedrake.function as function

    if isinstance(meshfile, function.Function):
        coordinates = meshfile.topological
    elif isinstance(meshfile, function.CoordinatelessFunction):
        coordinates = meshfile
    else:
        coordinates = None

    if coordinates is not None:
        return make_mesh_from_coordinates(coordinates)

    utils._init()

    geometric_dim = kwargs.get("dim", None)
    reorder = kwargs.get("reorder", None)
    if reorder is None:
        reorder = parameters["reorder_meshes"]
    distribute = kwargs.get("distribute", True)
    if distribute is None:
        distribute = True

    if isinstance(meshfile, PETSc.DMPlex):
        name = "plexmesh"
        plex = meshfile
    else:
        comm = kwargs.get("comm", COMM_WORLD)
        name = meshfile
        basename, ext = os.path.splitext(meshfile)

        if ext.lower() in ['.e', '.exo']:
            plex = _from_exodus(meshfile, comm)
        elif ext.lower() == '.cgns':
            plex = _from_cgns(meshfile, comm)
        elif ext.lower() == '.msh':
            plex = _from_gmsh(meshfile, comm)
        elif ext.lower() == '.node':
            plex = _from_triangle(meshfile, geometric_dim, comm)
        else:
            raise RuntimeError("Mesh file %s has unknown format '%s'."
                               % (meshfile, ext[1:]))

    # Create mesh topology
    topology = MeshTopology(plex, name=name, reorder=reorder, distribute=distribute)

    tcell = topology.ufl_cell()
    if geometric_dim is None:
        geometric_dim = tcell.topological_dimension()
    cell = tcell.reconstruct(geometric_dimension=geometric_dim)

    element = ufl.VectorElement("Lagrange", cell, 1)
    # Create mesh object
    mesh = MeshGeometry.__new__(MeshGeometry, element)
    mesh._topology = topology

    def callback(self):
        """Finish initialisation."""
        del self._callback
        # Finish the initialisation of mesh topology
        self.topology.init()

        coordinates_fs = functionspace.VectorFunctionSpace(self.topology, "Lagrange", 1,
                                                           dim=geometric_dim)

        coordinates_data = dmplex.reordered_coords(plex, coordinates_fs.dm.getDefaultSection(),
                                                   (self.num_vertices(), geometric_dim))

        coordinates = function.CoordinatelessFunction(coordinates_fs,
                                                      val=coordinates_data,
                                                      name="Coordinates")

        self.__init__(coordinates)

    mesh._callback = callback
    return mesh


@timed_function("CreateExtMesh")
def ExtrudedMesh(mesh, layers, layer_height=None, extrusion_type='uniform', kernel=None, gdim=None):
    """Build an extruded mesh from an input mesh

    :arg mesh:           the unstructured base mesh
    :arg layers:         number of extruded cell layers in the "vertical"
                         direction.  One may also pass an array of
                         shape (cells, 2) to specify a variable number
                         of layers.  In this case, each entry is a pair
                         ``[a, b]`` where ``a`` indicates the starting
                         cell layer of the column and ``b`` the number
                         of cell layers in that column.
    :arg layer_height:   the layer height, assuming all layers are evenly
                         spaced. If this is omitted, the value defaults to
                         1/layers (i.e. the extruded mesh has total height 1.0)
                         unless a custom kernel is used.  Must be
                         provided if using a variable number of layers.
    :arg extrusion_type: the algorithm to employ to calculate the extruded
                         coordinates. One of "uniform", "radial",
                         "radial_hedgehog" or "custom". See below.
    :arg kernel:         a :class:`pyop2.Kernel` to produce coordinates for
                         the extruded mesh. See :func:`~.make_extruded_coords`
                         for more details.
    :arg gdim:           number of spatial dimensions of the
                         resulting mesh (this is only used if a
                         custom kernel is provided)

    The various values of ``extrusion_type`` have the following meanings:

    ``"uniform"``
        the extruded mesh has an extra spatial
        dimension compared to the base mesh. The layers exist
        in this dimension only.

    ``"radial"``
        the extruded mesh has the same number of
        spatial dimensions as the base mesh; the cells are
        radially extruded outwards from the origin. This
        requires the base mesh to have topological dimension
        strictly smaller than geometric dimension.
    ``"radial_hedgehog"``
        similar to `radial`, but the cells
        are extruded in the direction of the outward-pointing
        cell normal (this produces a P1dgxP1 coordinate field).
        In this case, a radially extruded coordinate field
        (generated with ``extrusion_type="radial"``) is
        available in the :attr:`radial_coordinates` attribute.
    ``"custom"``
        use a custom kernel to generate the extruded coordinates

    For more details see the :doc:`manual section on extruded meshes <extruded-meshes>`.
    """
    import firedrake.functionspace as functionspace
    import firedrake.function as function

    mesh.init()
    layers = np.asarray(layers, dtype=IntType)
    if layers.shape:
        if layers.shape != (mesh.cell_set.total_size, 2):
            raise ValueError("Must provide single layer number or array of shape (%d, 2), not %s",
                             mesh.cell_set.total_size, layers.shape)
        if layer_height is None:
            raise ValueError("Must provide layer height for variable layers")
        # Convert to internal representation
        layers[:, 1] += 1 + layers[:, 0]
    else:
        if layer_height is None:
            # Default to unit
            layer_height = 1 / layers
        # All internal logic works with layers of base mesh (not layers of cells)
        layers = layers + 1

    topology = ExtrudedMeshTopology(mesh.topology, layers)

    if extrusion_type == "uniform":
        pass
    elif extrusion_type in ("radial", "radial_hedgehog"):
        # do not allow radial extrusion if tdim = gdim
        if mesh.ufl_cell().geometric_dimension() == mesh.ufl_cell().topological_dimension():
            raise RuntimeError("Cannot radially-extrude a mesh with equal geometric and topological dimension")
    else:
        # check for kernel
        if kernel is None:
            raise RuntimeError("If the custom extrusion_type is used, a kernel must be provided")
        # otherwise, use the gdim that was passed in
        if gdim is None:
            raise RuntimeError("The geometric dimension of the mesh must be specified if a custom extrusion kernel is used")

    if extrusion_type == 'radial_hedgehog':
        hfamily = "DG"
    else:
        hfamily = mesh._coordinates.ufl_element().family()
    hdegree = mesh._coordinates.ufl_element().degree()

    if gdim is None:
        gdim = mesh.ufl_cell().geometric_dimension() + (extrusion_type == "uniform")
    coordinates_fs = functionspace.VectorFunctionSpace(topology, hfamily, hdegree, dim=gdim,
                                                       vfamily="Lagrange", vdegree=1)

    coordinates = function.CoordinatelessFunction(coordinates_fs, name="Coordinates")

    eutils.make_extruded_coords(topology, mesh._coordinates, coordinates,
                                layer_height, extrusion_type=extrusion_type, kernel=kernel)

    self = make_mesh_from_coordinates(coordinates)
    self._base_mesh = mesh

    if extrusion_type == "radial_hedgehog":
        fs = functionspace.VectorFunctionSpace(self, "CG", hdegree, dim=gdim,
                                               vfamily="CG", vdegree=1)
        self.radial_coordinates = function.Function(fs)
        eutils.make_extruded_coords(topology, mesh._coordinates, self.radial_coordinates,
                                    layer_height, extrusion_type="radial", kernel=kernel)

    return self


def SubDomainData(geometric_expr):
    """Creates a subdomain data object from a boolean-valued UFL expression.

    The result can be attached as the subdomain_data field of a
    :class:`ufl.Measure`. For example:

        x = mesh.coordinates
        sd = SubDomainData(x[0] < 0.5)
        assemble(f*dx(subdomain_data=sd))

    """
    import firedrake.functionspace as functionspace
    import firedrake.projection as projection

    # Find domain from expression
    m = geometric_expr.ufl_domain()

    # Find selected cells
    fs = functionspace.FunctionSpace(m, 'DG', 0)
    f = projection.project(ufl.conditional(geometric_expr, 1, 0), fs)

    # Create cell subset
    indices, = np.nonzero(f.dat.data_ro_with_halos > 0.5)
    return op2.Subset(m.cell_set, indices)<|MERGE_RESOLUTION|>--- conflicted
+++ resolved
@@ -1047,14 +1047,13 @@
         :kwarg tolerance: for checking if a point is in a cell.
         :returns: cell number (int), or None (if the point is not in the domain)
         """
-<<<<<<< HEAD
+
         if self.variable_layers:
             raise NotImplementedError("Cell location not implemented for variable layers")
-        x = np.asarray(x, dtype=np.float)
-=======
+
         type_ = np.complex128 if get_config()["options"]["complex"] else np.float
         x = np.asarray(x, dtype=type_)
->>>>>>> 7b172398
+
         cell = self._c_locator(tolerance=tolerance)(self.coordinates._ctypes,
                                                     x.ctypes.data_as(ctypes.POINTER(ctypes.c_double)))
         if cell == -1:
