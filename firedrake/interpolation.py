--- conflicted
+++ resolved
@@ -205,13 +205,7 @@
     if not isinstance(expr, firedrake.Expression):
         if expr.ufl_domain() and expr.ufl_domain() != V.mesh():
             raise NotImplementedError("Interpolation onto another mesh not supported.")
-<<<<<<< HEAD
-        if expr.ufl_shape != V.shape:
-            raise ValueError("UFL expression has incorrect shape for interpolation.")
-        ast, oriented, needs_cell_sizes, coefficients, _ = compile_ufl_kernel(expr, to_pts, coords, parameters=parameters, coffee=False)
-=======
         ast, oriented, needs_cell_sizes, coefficients, _ = compile_expression_dual_evaluation(expr, to_element, coords, coffee=False)
->>>>>>> d56c5c0f
         kernel = op2.Kernel(ast, ast.name)
     elif hasattr(expr, "eval"):
         to_pts = []
