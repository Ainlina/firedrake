import numpy
import ufl
from collections import defaultdict
from itertools import chain

from pyop2 import op2
from pyop2.base import collecting_loops
from pyop2.exceptions import MapValueError, SparsityFormatError

from firedrake import assemble_expressions
from firedrake import tsfc_interface
from firedrake import function
from firedrake import matrix
from firedrake import parameters
from firedrake import solving
from firedrake import utils
from firedrake.slate import slate
from firedrake.slate import slac
from firedrake.utils import ScalarType, ScalarType_c


__all__ = ["assemble"]


def assemble(f, tensor=None, bcs=None, form_compiler_parameters=None,
             inverse=False, mat_type=None, sub_mat_type=None,
             appctx={}, options_prefix=None, **kwargs):
    """Evaluate f.

    :arg f: a :class:`~ufl.classes.Form`, :class:`~ufl.classes.Expr` or
            a :class:`~slate.TensorBase` expression.
    :arg tensor: an existing tensor object to place the result in
         (optional).
    :arg bcs: a list of boundary conditions to apply (optional).
    :arg form_compiler_parameters: (optional) dict of parameters to pass to
         the form compiler.  Ignored if not assembling a
         :class:`~ufl.classes.Form`.  Any parameters provided here will be
         overridden by parameters set on the :class:`~ufl.classes.Measure` in the
         form.  For example, if a ``quadrature_degree`` of 4 is
         specified in this argument, but a degree of 3 is requested in
         the measure, the latter will be used.
    :arg inverse: (optional) if f is a 2-form, then assemble the inverse
         of the local matrices.
    :arg mat_type: (optional) string indicating how a 2-form (matrix) should be
         assembled -- either as a monolithic matrix ('aij' or 'baij'), a block matrix
         ('nest'), or left as a :class:`.ImplicitMatrix` giving matrix-free
         actions ('matfree').  If not supplied, the default value in
         ``parameters["default_matrix_type"]`` is used.  BAIJ differs
         from AIJ in that only the block sparsity rather than the dof
         sparsity is constructed.  This can result in some memory
         savings, but does not work with all PETSc preconditioners.
         BAIJ matrices only make sense for non-mixed matrices.
    :arg sub_mat_type: (optional) string indicating the matrix type to
         use *inside* a nested block matrix.  Only makes sense if
         ``mat_type`` is ``nest``.  May be one of 'aij' or 'baij'.  If
         not supplied, defaults to ``parameters["default_sub_matrix_type"]``.
    :arg appctx: Additional information to hang on the assembled
         matrix if an implicit matrix is requested (mat_type "matfree").
    :arg options_prefix: PETSc options prefix to apply to matrices.

    If f is a :class:`~ufl.classes.Form` then this evaluates the corresponding
    integral(s) and returns a :class:`float` for 0-forms, a
    :class:`.Function` for 1-forms and a :class:`.Matrix` or :class:`.ImplicitMatrix`
    for 2-forms.

    If f is an expression other than a form, it will be evaluated
    pointwise on the :class:`.Function`\s in the expression. This will
    only succeed if all the Functions are on the same
    :class:`.FunctionSpace`.

    If f is a Slate tensor expression, then it will be compiled using Slate's
    linear algebra compiler.

    If ``tensor`` is supplied, the assembled result will be placed
    there, otherwise a new object of the appropriate type will be
    returned.

    If ``bcs`` is supplied and ``f`` is a 2-form, the rows and columns
    of the resulting :class:`.Matrix` corresponding to boundary nodes
    will be set to 0 and the diagonal entries to 1. If ``f`` is a
    1-form, the vector entries at boundary nodes are set to the
    boundary condition values.
    """

    if "nest" in kwargs:
        nest = kwargs.pop("nest")
        from firedrake.logging import warning, RED
        warning(RED % "The 'nest' argument is deprecated, please set 'mat_type' instead")
        if nest is not None:
            mat_type = "nest" if nest else "aij"

    collect_loops = kwargs.pop("collect_loops", False)
    allocate_only = kwargs.pop("allocate_only", False)
    if len(kwargs) > 0:
        raise TypeError("Unknown keyword arguments '%s'" % ', '.join(kwargs.keys()))

    if isinstance(f, (ufl.form.Form, slate.TensorBase)):
        return _assemble(f, tensor=tensor, bcs=solving._extract_bcs(bcs),
                         form_compiler_parameters=form_compiler_parameters,
                         inverse=inverse, mat_type=mat_type,
                         sub_mat_type=sub_mat_type, appctx=appctx,
                         collect_loops=collect_loops,
                         allocate_only=allocate_only,
                         options_prefix=options_prefix)
    elif isinstance(f, ufl.core.expr.Expr):
        return assemble_expressions.assemble_expression(f)
    else:
        raise TypeError("Unable to assemble: %r" % f)


def allocate_matrix(f, bcs=None, form_compiler_parameters=None,
                    inverse=False, mat_type=None, sub_mat_type=None, appctx={},
                    options_prefix=None):
    """Allocate a matrix given a form.  To be used with :func:`create_assembly_callable`.

    .. warning::

       Do not use this function unless you know what you're doing.
    """
    return _assemble(f, bcs=bcs, form_compiler_parameters=form_compiler_parameters,
                     inverse=inverse, mat_type=mat_type, sub_mat_type=sub_mat_type,
                     appctx=appctx, allocate_only=True,
                     options_prefix=options_prefix)


def create_assembly_callable(f, tensor=None, bcs=None, form_compiler_parameters=None,
                             inverse=False, mat_type=None, sub_mat_type=None):
    """Create a callable object than be used to assemble f into a tensor.

    This is really only designed to be used inside residual and
    jacobian callbacks, since it always assembles back into the
    initially provided tensor.  See also :func:`allocate_matrix`.

    .. warning::

       Really do not use this function unless you know what you're doing.
    """
    if tensor is None:
        raise ValueError("Have to provide tensor to write to")
    if mat_type == "matfree":
        return tensor.assemble
    loops = _assemble(f, tensor=tensor, bcs=bcs,
                      form_compiler_parameters=form_compiler_parameters,
                      inverse=inverse, mat_type=mat_type,
                      sub_mat_type=sub_mat_type,
                      collect_loops=True)

    def thunk():
        for kernel in loops:
            kernel()
    return thunk


@utils.known_pyop2_safe
def _assemble(f, tensor=None, bcs=None, form_compiler_parameters=None,
              inverse=False, mat_type=None, sub_mat_type=None,
              appctx={},
              options_prefix=None,
              collect_loops=False,
              allocate_only=False):
    """Assemble the form or Slate expression f and return a Firedrake object
    representing the result. This will be a :class:`float` for 0-forms/rank-0
    Slate tensors, a :class:`.Function` for 1-forms/rank-1 Slate tensors and
    a :class:`.Matrix` for 2-forms/rank-2 Slate tensors.

    :arg bcs: A tuple of :class`.DirichletBC`\s to be applied.
    :arg tensor: An existing tensor object into which the form should be
        assembled. If this is not supplied, a new tensor will be created for
        the purpose.
    :arg form_compiler_parameters: (optional) dict of parameters to pass to
        the form compiler.
    :arg inverse: (optional) if f is a 2-form, then assemble the inverse
         of the local matrices.
    :arg mat_type: (optional) type for assembled matrices, one of
        "nest", "aij", "baij", or "matfree".
    :arg sub_mat_type: (optional) type for assembled sub matrices
        inside a "nest" matrix.  One of "aij" or "baij".
    :arg appctx: Additional information to hang on the assembled
         matrix if an implicit matrix is requested (mat_type "matfree").
    :arg options_prefix: An options prefix for the PETSc matrix
        (ignored if not assembling a bilinear form).
    """
    if mat_type is None:
        mat_type = parameters.parameters["default_matrix_type"]
    if mat_type not in ["matfree", "aij", "baij", "nest"]:
        raise ValueError("Unrecognised matrix type, '%s'" % mat_type)
    if sub_mat_type is None:
        sub_mat_type = parameters.parameters["default_sub_matrix_type"]
    if sub_mat_type not in ["aij", "baij"]:
        raise ValueError("Invalid submatrix type, '%s' (not 'aij' or 'baij')", sub_mat_type)

    if form_compiler_parameters:
        form_compiler_parameters = form_compiler_parameters.copy()
    else:
        form_compiler_parameters = {}
    form_compiler_parameters["assemble_inverse"] = inverse
    form_compiler_parameters['scalar_type'] = ScalarType_c

    topology = f.ufl_domains()[0].topology
    for m in f.ufl_domains():
        # Ensure mesh is "initialised" (could have got here without
        # building a functionspace (e.g. if integrating a constant)).
        m.init()
        if m.topology != topology:
            raise NotImplementedError("All integration domains must share a mesh topology.")

    for o in chain(f.arguments(), f.coefficients()):
        domain = o.ufl_domain()
        if domain is not None and domain.topology != topology:
            raise NotImplementedError("Assembly with multiple meshes not supported.")

    if isinstance(f, slate.TensorBase):
        kernels = slac.compile_expression(f, tsfc_parameters=form_compiler_parameters)
        integral_types = [kernel.kinfo.integral_type for kernel in kernels]
    else:
        kernels = tsfc_interface.compile_form(f, "form", parameters=form_compiler_parameters, inverse=inverse)
        integral_types = [integral.integral_type() for integral in f.integrals()]

    rank = len(f.arguments())

    is_mat = rank == 2
    is_vec = rank == 1

    if any((coeff.function_space() and coeff.function_space().component is not None)
           for coeff in f.coefficients()):
        raise NotImplementedError("Integration of subscripted VFS not yet implemented")

    if inverse and rank != 2:
        raise ValueError("Can only assemble the inverse of a 2-form")

    zero_tensor = lambda: None

    if is_mat:
        matfree = mat_type == "matfree"
        nest = mat_type == "nest"
        if nest:
            baij = sub_mat_type == "baij"
        else:
            baij = mat_type == "baij"
        if matfree:  # intercept matrix-free matrices here
            if inverse:
                raise NotImplementedError("Inverse not implemented with matfree")
            if collect_loops:
                raise NotImplementedError("Can't collect loops with matfree")
            if tensor is None:
                return matrix.ImplicitMatrix(f, bcs,
                                             fc_params=form_compiler_parameters,
                                             appctx=appctx,
                                             options_prefix=options_prefix)
            if not isinstance(tensor, matrix.ImplicitMatrix):
                raise ValueError("Expecting implicit matrix with matfree")
            tensor.assemble()
            return tensor
        test, trial = f.arguments()

        map_pairs = []
        cell_domains = []
        exterior_facet_domains = []
        interior_facet_domains = []
        if tensor is None:
            # For horizontal facets of extruded meshes, the corresponding domain
            # in the base mesh is the cell domain. Hence all the maps used for top
            # bottom and interior horizontal facets will use the cell to dofs map
            # coming from the base mesh as a starting point for the actual dynamic map
            # computation.
            for integral_type in integral_types:
                if integral_type == "cell":
                    cell_domains.append(op2.ALL)
                elif integral_type == "exterior_facet":
                    exterior_facet_domains.append(op2.ALL)
                elif integral_type == "interior_facet":
                    interior_facet_domains.append(op2.ALL)
                elif integral_type == "exterior_facet_bottom":
                    cell_domains.append(op2.ON_BOTTOM)
                elif integral_type == "exterior_facet_top":
                    cell_domains.append(op2.ON_TOP)
                elif integral_type == "exterior_facet_vert":
                    exterior_facet_domains.append(op2.ALL)
                elif integral_type == "interior_facet_horiz":
                    cell_domains.append(op2.ON_INTERIOR_FACETS)
                elif integral_type == "interior_facet_vert":
                    interior_facet_domains.append(op2.ALL)
                else:
                    raise ValueError('Unknown integral type "%s"' % integral_type)

            # To avoid an extra check for extruded domains, the maps that are being passed in
            # are DecoratedMaps. For the non-extruded case the DecoratedMaps don't restrict the
            # space over which we iterate as the domains are dropped at Sparsity construction
            # time. In the extruded case the cell domains are used to identify the regions of the
            # mesh which require allocation in the sparsity.
            if cell_domains:
                map_pairs.append((op2.DecoratedMap(test.cell_node_map(), cell_domains),
                                  op2.DecoratedMap(trial.cell_node_map(), cell_domains)))
            if exterior_facet_domains:
                map_pairs.append((op2.DecoratedMap(test.exterior_facet_node_map(), exterior_facet_domains),
                                  op2.DecoratedMap(trial.exterior_facet_node_map(), exterior_facet_domains)))
            if interior_facet_domains:
                map_pairs.append((op2.DecoratedMap(test.interior_facet_node_map(), interior_facet_domains),
                                  op2.DecoratedMap(trial.interior_facet_node_map(), interior_facet_domains)))

            map_pairs = tuple(map_pairs)
            # Construct OP2 Mat to assemble into
            fs_names = (test.function_space().name, trial.function_space().name)

            try:
                sparsity = op2.Sparsity((test.function_space().dof_dset,
                                         trial.function_space().dof_dset),
                                        map_pairs,
                                        "%s_%s_sparsity" % fs_names,
                                        nest=nest,
                                        block_sparse=baij)
            except SparsityFormatError:
                raise ValueError("Monolithic matrix assembly is not supported for systems with R-space blocks.")

<<<<<<< HEAD
            result_matrix = matrix.Matrix(f, bcs, sparsity, ScalarType,
=======
            result_matrix = matrix.Matrix(f, bcs, mat_type, sparsity, numpy.float64,
>>>>>>> 2e9331a5
                                          "%s_%s_matrix" % fs_names,
                                          options_prefix=options_prefix)
            tensor = result_matrix._M
        else:
            if isinstance(tensor, matrix.ImplicitMatrix):
                raise ValueError("Expecting matfree with implicit matrix")

            result_matrix = tensor
            # Replace any bcs on the tensor we passed in
            result_matrix.bcs = bcs
            tensor = tensor._M
            zero_tensor = tensor.zero

        if result_matrix.block_shape != (1, 1) and mat_type == "baij":
            raise ValueError("BAIJ matrix type makes no sense for mixed spaces, use 'aij'")

        def mat(testmap, trialmap, i, j):
            m = testmap(test.function_space()[i])
            n = trialmap(trial.function_space()[j])
            maps = (m[op2.i[0]] if m else None,
                    n[op2.i[1 if m else 0]] if n else None)
            return tensor[i, j](op2.INC, maps)
        result = lambda: result_matrix
        if allocate_only:
            result_matrix._assembly_callback = None
            return result_matrix
    elif is_vec:
        test = f.arguments()[0]
        if tensor is None:
            result_function = function.Function(test.function_space())
            tensor = result_function.dat
        else:
            result_function = tensor
            tensor = result_function.dat
            zero_tensor = tensor.zero

        def vec(testmap, i):
            _testmap = testmap(test.function_space()[i])
            return tensor[i](op2.INC, _testmap[op2.i[0]] if _testmap else None)
        result = lambda: result_function
    else:
        # 0-forms are always scalar
        if tensor is None:
            tensor = op2.Global(1, [0.0])
        else:
            raise ValueError("Can't assemble 0-form into existing tensor")
        result = lambda: tensor.data[0]

    coefficients = f.coefficients()
    domains = f.ufl_domains()

    # These will be used to correctly interpret the "otherwise"
    # subdomain
    all_integer_subdomain_ids = defaultdict(list)
    for k in kernels:
        if k.kinfo.subdomain_id != "otherwise":
            all_integer_subdomain_ids[k.kinfo.integral_type].append(k.kinfo.subdomain_id)
    for k, v in all_integer_subdomain_ids.items():
        all_integer_subdomain_ids[k] = tuple(sorted(v))

    # Since applying boundary conditions to a matrix changes the
    # initial assembly, to support:
    #     A = assemble(a)
    #     bc.apply(A)
    #     solve(A, ...)
    # we need to defer actually assembling the matrix until just
    # before we need it (when we know if there are any bcs to be
    # applied).  To do so, we build a closure that carries out the
    # assembly and stash that on the Matrix object.  When we hit a
    # solve, we funcall the closure with any bcs the Matrix now has to
    # assemble it.

    # In collecting loops mode, we collect the loops, and assume the
    # boundary conditions provided are the ones we want.  It therefore
    # is only used inside residual and jacobian assembly.
    loops = []

    def thunk(bcs):
        if collect_loops:
            loops.append(zero_tensor)
        else:
            zero_tensor()
        for indices, kinfo in kernels:
            kernel = kinfo.kernel
            integral_type = kinfo.integral_type
            domain_number = kinfo.domain_number
            subdomain_id = kinfo.subdomain_id
            coeff_map = kinfo.coefficient_map
            pass_layer_arg = kinfo.pass_layer_arg
            needs_orientations = kinfo.oriented
            needs_cell_facets = kinfo.needs_cell_facets
            needs_cell_sizes = kinfo.needs_cell_sizes

            m = domains[domain_number]
            subdomain_data = f.subdomain_data()[m]
            # Find argument space indices
            if is_mat:
                i, j = indices
            elif is_vec:
                i, = indices
            else:
                assert len(indices) == 0

            sdata = subdomain_data.get(integral_type, None)
            if integral_type != 'cell' and sdata is not None:
                raise NotImplementedError("subdomain_data only supported with cell integrals.")

            # Extract block from tensor and test/trial spaces
            # FIXME Ugly variable renaming required because functions are not
            # lexical closures in Python and we're writing to these variables
            if is_mat and result_matrix.block_shape > (1, 1):
                tsbc = []
                trbc = []
                # Unwind ComponentFunctionSpace to check for matching BCs
                for bc in bcs:
                    fs = bc.function_space()
                    if fs.component is not None:
                        fs = fs.parent
                    if fs.index == i:
                        tsbc.append(bc)
                    if fs.index == j:
                        trbc.append(bc)
            elif is_mat:
                tsbc, trbc = bcs, bcs

            # Now build arguments for the par_loop
            kwargs = {}
            # Some integrals require non-coefficient arguments at the
            # end (facet number information).
            extra_args = []
            # Decoration for applying to matrix maps in extruded case
            decoration = None
            itspace = m.measure_set(integral_type, subdomain_id,
                                    all_integer_subdomain_ids)
            if integral_type == "cell":
                itspace = sdata or itspace

                if subdomain_id not in ["otherwise", "everywhere"] and \
                   sdata is not None:
                    raise ValueError("Cannot use subdomain data and subdomain_id")

                def get_map(x, bcs=None, decoration=None):
                    return x.cell_node_map(bcs)

            elif integral_type in ("exterior_facet", "exterior_facet_vert"):
                extra_args.append(m.exterior_facets.local_facet_dat(op2.READ))

                def get_map(x, bcs=None, decoration=None):
                    return x.exterior_facet_node_map(bcs)

            elif integral_type in ("exterior_facet_top", "exterior_facet_bottom"):
                # In the case of extruded meshes with horizontal facet integrals, two
                # parallel loops will (potentially) get created and called based on the
                # domain id: interior horizontal, bottom or top.
                decoration = {"exterior_facet_top": op2.ON_TOP,
                              "exterior_facet_bottom": op2.ON_BOTTOM}[integral_type]
                kwargs["iterate"] = decoration

                def get_map(x, bcs=None, decoration=None):
                    map_ = x.cell_node_map(bcs)
                    if decoration is not None:
                        return op2.DecoratedMap(map_, decoration)
                    return map_

            elif integral_type in ("interior_facet", "interior_facet_vert"):
                extra_args.append(m.interior_facets.local_facet_dat(op2.READ))

                def get_map(x, bcs=None, decoration=None):
                    return x.interior_facet_node_map(bcs)

            elif integral_type == "interior_facet_horiz":
                decoration = op2.ON_INTERIOR_FACETS
                kwargs["iterate"] = decoration

                def get_map(x, bcs=None, decoration=None):
                    map_ = x.cell_node_map(bcs)
                    if decoration is not None:
                        return op2.DecoratedMap(map_, decoration)
                    return map_

            else:
                raise ValueError("Unknown integral type '%s'" % integral_type)

            # Output argument
            if is_mat:
                tensor_arg = mat(lambda s: get_map(s, tsbc, decoration),
                                 lambda s: get_map(s, trbc, decoration),
                                 i, j)
            elif is_vec:
                tensor_arg = vec(lambda s: get_map(s), i)
            else:
                tensor_arg = tensor(op2.INC)

            coords = m.coordinates
            args = [kernel, itspace, tensor_arg,
                    coords.dat(op2.READ, get_map(coords)[op2.i[0]])]
            if needs_orientations:
                o = m.cell_orientations()
                args.append(o.dat(op2.READ, get_map(o)[op2.i[0]]))
            if needs_cell_sizes:
                o = m.cell_sizes
                args.append(o.dat(op2.READ, get_map(o)[op2.i[0]]))
            for n in coeff_map:
                c = coefficients[n]
                for c_ in c.split():
                    m_ = get_map(c_)
                    args.append(c_.dat(op2.READ, m_ and m_[op2.i[0]]))
            if needs_cell_facets:
                assert integral_type == "cell"
                extra_args.append(m.cell_to_facets(op2.READ))

            args.extend(extra_args)
            kwargs["pass_layer_arg"] = pass_layer_arg

            try:
                with collecting_loops(collect_loops):
                    loops.append(op2.par_loop(*args, **kwargs))
            except MapValueError:
                raise RuntimeError("Integral measure does not match measure of all coefficients/arguments")

        # Must apply bcs outside loop over kernels because we may wish
        # to apply bcs to a block which is otherwise zero, and
        # therefore does not have an associated kernel.
        if bcs is not None and is_mat:
            for bc in bcs:
                fs = bc.function_space()
                # Evaluate this outwith a "collecting_loops" block,
                # since creation of the bc nodes actually can create a
                # par_loop.
                nodes = bc.nodes
                if len(fs) > 1:
                    raise RuntimeError("""Cannot apply boundary conditions to full mixed space. Did you forget to index it?""")
                shape = result_matrix.block_shape
                with collecting_loops(collect_loops):
                    for i in range(shape[0]):
                        for j in range(shape[1]):
                            # Set diagonal entries on bc nodes to 1 if the current
                            # block is on the matrix diagonal and its index matches the
                            # index of the function space the bc is defined on.
                            if i != j:
                                continue
                            if fs.component is None and fs.index is not None:
                                # Mixed, index (no ComponentFunctionSpace)
                                if fs.index == i:
                                    loops.append(tensor[i, j].set_local_diagonal_entries(nodes))
                            elif fs.component is not None:
                                # ComponentFunctionSpace, check parent index
                                if fs.parent.index is not None:
                                    # Mixed, index doesn't match
                                    if fs.parent.index != i:
                                        continue
                                # Index matches
                                loops.append(tensor[i, j].set_local_diagonal_entries(nodes, idx=fs.component))
                            elif fs.index is None:
                                loops.append(tensor[i, j].set_local_diagonal_entries(nodes))
                            else:
                                raise RuntimeError("Unhandled BC case")
        if bcs is not None and is_vec:
            if len(bcs) > 0 and collect_loops:
                raise NotImplementedError("Loop collection not handled in this case")
            for bc in bcs:
                bc.apply(result_function)
        if is_mat:
            # Queue up matrix assembly (after we've done all the other operations)
            loops.append(tensor.assemble())
        return result()

    if collect_loops:
        thunk(bcs)
        return loops
    if is_mat:
        result_matrix._assembly_callback = thunk
        return result()
    else:
        return thunk(bcs)<|MERGE_RESOLUTION|>--- conflicted
+++ resolved
@@ -312,11 +312,7 @@
             except SparsityFormatError:
                 raise ValueError("Monolithic matrix assembly is not supported for systems with R-space blocks.")
 
-<<<<<<< HEAD
-            result_matrix = matrix.Matrix(f, bcs, sparsity, ScalarType,
-=======
-            result_matrix = matrix.Matrix(f, bcs, mat_type, sparsity, numpy.float64,
->>>>>>> 2e9331a5
+            result_matrix = matrix.Matrix(f, bcs, mat_type, sparsity, ScalarType,
                                           "%s_%s_matrix" % fs_names,
                                           options_prefix=options_prefix)
             tensor = result_matrix._M
